/*
 * Copyright 2002-2018 the original author or authors.
 *
 * Licensed under the Apache License, Version 2.0 (the "License");
 * you may not use this file except in compliance with the License.
 * You may obtain a copy of the License at
 *
 *      http://www.apache.org/licenses/LICENSE-2.0
 *
 * Unless required by applicable law or agreed to in writing, software
 * distributed under the License is distributed on an "AS IS" BASIS,
 * WITHOUT WARRANTIES OR CONDITIONS OF ANY KIND, either express or implied.
 * See the License for the specific language governing permissions and
 * limitations under the License.
 */

package org.springframework.web.servlet.mvc.method.annotation;

import java.io.IOException;
import java.lang.reflect.Type;
import java.util.List;
import javax.servlet.http.HttpServletRequest;

import org.springframework.core.Conventions;
import org.springframework.core.MethodParameter;
import org.springframework.core.annotation.AnnotatedElementUtils;
import org.springframework.http.converter.HttpMessageConverter;
import org.springframework.http.converter.HttpMessageNotReadableException;
import org.springframework.http.converter.HttpMessageNotWritableException;
import org.springframework.http.server.ServletServerHttpRequest;
import org.springframework.http.server.ServletServerHttpResponse;
import org.springframework.lang.Nullable;
import org.springframework.util.Assert;
import org.springframework.validation.BindingResult;
import org.springframework.web.HttpMediaTypeNotAcceptableException;
import org.springframework.web.HttpMediaTypeNotSupportedException;
import org.springframework.web.accept.ContentNegotiationManager;
import org.springframework.web.bind.MethodArgumentNotValidException;
import org.springframework.web.bind.WebDataBinder;
import org.springframework.web.bind.annotation.RequestBody;
import org.springframework.web.bind.annotation.ResponseBody;
import org.springframework.web.bind.support.WebDataBinderFactory;
import org.springframework.web.context.request.NativeWebRequest;
import org.springframework.web.method.support.ModelAndViewContainer;
import org.springframework.web.servlet.mvc.support.DefaultHandlerExceptionResolver;

/**
 * Resolves method arguments annotated with {@code @RequestBody} and handles return
 * values from methods annotated with {@code @ResponseBody} by reading and writing
 * to the body of the request or response with an {@link HttpMessageConverter}.
 *
 * <p>An {@code @RequestBody} method argument is also validated if it is annotated
 * with {@code @javax.validation.Valid}. In case of validation failure,
 * {@link MethodArgumentNotValidException} is raised and results in an HTTP 400
 * response status code if {@link DefaultHandlerExceptionResolver} is configured.
 *
 * @author Arjen Poutsma
 * @author Rossen Stoyanchev
 * @author Juergen Hoeller
 * @since 3.1
 */
public class RequestResponseBodyMethodProcessor extends AbstractMessageConverterMethodProcessor {

	/**
	 * Basic constructor with converters only. Suitable for resolving
	 * {@code @RequestBody}. For handling {@code @ResponseBody} consider also
	 * providing a {@code ContentNegotiationManager}.
	 */
	public RequestResponseBodyMethodProcessor(List<HttpMessageConverter<?>> converters) {
		super(converters);
	}

	/**
	 * Basic constructor with converters and {@code ContentNegotiationManager}.
	 * Suitable for resolving {@code @RequestBody} and handling
	 * {@code @ResponseBody} without {@code Request~} or
	 * {@code ResponseBodyAdvice}.
	 */
	public RequestResponseBodyMethodProcessor(List<HttpMessageConverter<?>> converters,
			@Nullable ContentNegotiationManager manager) {

		super(converters, manager);
	}

	/**
	 * Complete constructor for resolving {@code @RequestBody} method arguments.
	 * For handling {@code @ResponseBody} consider also providing a
	 * {@code ContentNegotiationManager}.
	 * @since 4.2
	 */
	public RequestResponseBodyMethodProcessor(List<HttpMessageConverter<?>> converters,
			@Nullable List<Object> requestResponseBodyAdvice) {

		super(converters, null, requestResponseBodyAdvice);
	}

	/**
	 * Complete constructor for resolving {@code @RequestBody} and handling
	 * {@code @ResponseBody}.
	 */
	public RequestResponseBodyMethodProcessor(List<HttpMessageConverter<?>> converters,
			@Nullable ContentNegotiationManager manager, @Nullable List<Object> requestResponseBodyAdvice) {

		super(converters, manager, requestResponseBodyAdvice);
	}


	@Override
	public boolean supportsParameter(MethodParameter parameter) {
		// 判断参数是否被@RequestBody注解修饰
		return parameter.hasParameterAnnotation(RequestBody.class);
	}

	@Override
	public boolean supportsReturnType(MethodParameter returnType) {
		// 判断Handler类或是HandlerMethod方法上是否有@ResponseBody注解
		return (AnnotatedElementUtils.hasAnnotation(returnType.getContainingClass(), ResponseBody.class) ||
				returnType.hasMethodAnnotation(ResponseBody.class));
	}

	/**
	 * Throws MethodArgumentNotValidException if validation fails.
	 * @throws HttpMessageNotReadableException if {@link RequestBody#required()}
	 * is {@code true} and there is no body content or if there is no suitable
	 * converter to read the content with.
	 */
	@Override
	public Object resolveArgument(MethodParameter parameter, @Nullable ModelAndViewContainer mavContainer,
			NativeWebRequest webRequest, @Nullable WebDataBinderFactory binderFactory) throws Exception {

		parameter = parameter.nestedIfOptional();

		// 从请求体中解析参数，并转换为参数model的实例对象
		Object arg = readWithMessageConverters(webRequest, parameter, parameter.getNestedGenericParameterType());

		// 获取参数的名称
		String name = Conventions.getVariableNameForParameter(parameter);

		if (binderFactory != null) {
			// 创建WebDataBinder， 调用@initBinder修饰的方法
			WebDataBinder binder = binderFactory.createBinder(webRequest, arg, name);
			if (arg != null) {
<<<<<<< HEAD

				// 校验参数
=======
				// 通过用户设置的validator验证参数是否合法，处理之前的验证
>>>>>>> 3322e7d3
				validateIfApplicable(binder, parameter);
				if (binder.getBindingResult().hasErrors() && isBindExceptionRequired(binder, parameter)) {
					throw new MethodArgumentNotValidException(parameter, binder.getBindingResult());
				}
			}
			if (mavContainer != null) {
				mavContainer.addAttribute(BindingResult.MODEL_KEY_PREFIX + name, binder.getBindingResult());
			}
		}

		return adaptArgumentIfNecessary(arg, parameter);
	}

	@Override
	protected <T> Object readWithMessageConverters(NativeWebRequest webRequest, MethodParameter parameter,
			Type paramType) throws IOException, HttpMediaTypeNotSupportedException, HttpMessageNotReadableException {

		// 获取request
		HttpServletRequest servletRequest = webRequest.getNativeRequest(HttpServletRequest.class);
		Assert.state(servletRequest != null, "No HttpServletRequest");

		// 封装一个ServletServetHttpRequest对象，解析我们request
		ServletServerHttpRequest inputMessage = new ServletServerHttpRequest(servletRequest);

		// 完成请求体的转换，转换为对应的parameter的实例，也就是完成参数值的注入
		Object arg = readWithMessageConverters(inputMessage, parameter, paramType);
		if (arg == null && checkRequired(parameter)) {
			throw new HttpMessageNotReadableException("Required request body is missing: " +
					parameter.getExecutable().toGenericString());
		}
		return arg;
	}

	protected boolean checkRequired(MethodParameter parameter) {
		RequestBody requestBody = parameter.getParameterAnnotation(RequestBody.class);
		return (requestBody != null && requestBody.required() && !parameter.isOptional());
	}

	@Override
	public void handleReturnValue(@Nullable Object returnValue, MethodParameter returnType,
			ModelAndViewContainer mavContainer, NativeWebRequest webRequest)
			throws IOException, HttpMediaTypeNotAcceptableException, HttpMessageNotWritableException {

		// 设置请求已处理
		mavContainer.setRequestHandled(true);

		ServletServerHttpRequest inputMessage = createInputMessage(webRequest);
		ServletServerHttpResponse outputMessage = createOutputMessage(webRequest);

		// Try even with null return value. ResponseBodyAdvice could get involved.
		writeWithMessageConverters(returnValue, returnType, inputMessage, outputMessage);
	}

}<|MERGE_RESOLUTION|>--- conflicted
+++ resolved
@@ -140,12 +140,8 @@
 			// 创建WebDataBinder， 调用@initBinder修饰的方法
 			WebDataBinder binder = binderFactory.createBinder(webRequest, arg, name);
 			if (arg != null) {
-<<<<<<< HEAD
-
 				// 校验参数
-=======
 				// 通过用户设置的validator验证参数是否合法，处理之前的验证
->>>>>>> 3322e7d3
 				validateIfApplicable(binder, parameter);
 				if (binder.getBindingResult().hasErrors() && isBindExceptionRequired(binder, parameter)) {
 					throw new MethodArgumentNotValidException(parameter, binder.getBindingResult());
