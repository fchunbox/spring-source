/*
 * Copyright 2002-2018 the original author or authors.
 *
 * Licensed under the Apache License, Version 2.0 (the "License");
 * you may not use this file except in compliance with the License.
 * You may obtain a copy of the License at
 *
 *      http://www.apache.org/licenses/LICENSE-2.0
 *
 * Unless required by applicable law or agreed to in writing, software
 * distributed under the License is distributed on an "AS IS" BASIS,
 * WITHOUT WARRANTIES OR CONDITIONS OF ANY KIND, either express or implied.
 * See the License for the specific language governing permissions and
 * limitations under the License.
 */

package org.springframework.web.servlet.mvc.method.annotation;

import java.lang.reflect.Method;
import java.util.ArrayList;
import java.util.LinkedHashMap;
import java.util.List;
import java.util.Map;
import java.util.Set;
import java.util.concurrent.Callable;
import java.util.concurrent.ConcurrentHashMap;
import javax.servlet.http.HttpServletRequest;
import javax.servlet.http.HttpServletResponse;
import javax.servlet.http.HttpSession;

import org.springframework.beans.factory.BeanFactory;
import org.springframework.beans.factory.BeanFactoryAware;
import org.springframework.beans.factory.InitializingBean;
import org.springframework.beans.factory.config.ConfigurableBeanFactory;
import org.springframework.core.DefaultParameterNameDiscoverer;
import org.springframework.core.MethodIntrospector;
import org.springframework.core.ParameterNameDiscoverer;
import org.springframework.core.ReactiveAdapterRegistry;
import org.springframework.core.annotation.AnnotationAwareOrderComparator;
import org.springframework.core.annotation.AnnotationUtils;
import org.springframework.core.task.AsyncTaskExecutor;
import org.springframework.core.task.SimpleAsyncTaskExecutor;
import org.springframework.http.converter.ByteArrayHttpMessageConverter;
import org.springframework.http.converter.HttpMessageConverter;
import org.springframework.http.converter.StringHttpMessageConverter;
import org.springframework.http.converter.support.AllEncompassingFormHttpMessageConverter;
import org.springframework.http.converter.xml.SourceHttpMessageConverter;
import org.springframework.lang.Nullable;
import org.springframework.ui.ModelMap;
import org.springframework.util.CollectionUtils;
import org.springframework.util.ReflectionUtils.MethodFilter;
import org.springframework.web.accept.ContentNegotiationManager;
import org.springframework.web.bind.annotation.InitBinder;
import org.springframework.web.bind.annotation.ModelAttribute;
import org.springframework.web.bind.annotation.RequestMapping;
import org.springframework.web.bind.support.DefaultDataBinderFactory;
import org.springframework.web.bind.support.DefaultSessionAttributeStore;
import org.springframework.web.bind.support.SessionAttributeStore;
import org.springframework.web.bind.support.WebBindingInitializer;
import org.springframework.web.bind.support.WebDataBinderFactory;
import org.springframework.web.context.request.NativeWebRequest;
import org.springframework.web.context.request.ServletWebRequest;
import org.springframework.web.context.request.WebRequest;
import org.springframework.web.context.request.async.AsyncWebRequest;
import org.springframework.web.context.request.async.CallableProcessingInterceptor;
import org.springframework.web.context.request.async.DeferredResultProcessingInterceptor;
import org.springframework.web.context.request.async.WebAsyncManager;
import org.springframework.web.context.request.async.WebAsyncTask;
import org.springframework.web.context.request.async.WebAsyncUtils;
import org.springframework.web.method.ControllerAdviceBean;
import org.springframework.web.method.HandlerMethod;
import org.springframework.web.method.annotation.ErrorsMethodArgumentResolver;
import org.springframework.web.method.annotation.ExpressionValueMethodArgumentResolver;
import org.springframework.web.method.annotation.InitBinderDataBinderFactory;
import org.springframework.web.method.annotation.MapMethodProcessor;
import org.springframework.web.method.annotation.ModelAttributeMethodProcessor;
import org.springframework.web.method.annotation.ModelFactory;
import org.springframework.web.method.annotation.ModelMethodProcessor;
import org.springframework.web.method.annotation.RequestHeaderMapMethodArgumentResolver;
import org.springframework.web.method.annotation.RequestHeaderMethodArgumentResolver;
import org.springframework.web.method.annotation.RequestParamMapMethodArgumentResolver;
import org.springframework.web.method.annotation.RequestParamMethodArgumentResolver;
import org.springframework.web.method.annotation.SessionAttributesHandler;
import org.springframework.web.method.annotation.SessionStatusMethodArgumentResolver;
import org.springframework.web.method.support.HandlerMethodArgumentResolver;
import org.springframework.web.method.support.HandlerMethodArgumentResolverComposite;
import org.springframework.web.method.support.HandlerMethodReturnValueHandler;
import org.springframework.web.method.support.HandlerMethodReturnValueHandlerComposite;
import org.springframework.web.method.support.InvocableHandlerMethod;
import org.springframework.web.method.support.ModelAndViewContainer;
import org.springframework.web.servlet.ModelAndView;
import org.springframework.web.servlet.View;
import org.springframework.web.servlet.mvc.annotation.ModelAndViewResolver;
import org.springframework.web.servlet.mvc.method.AbstractHandlerMethodAdapter;
import org.springframework.web.servlet.mvc.support.RedirectAttributes;
import org.springframework.web.servlet.support.RequestContextUtils;
import org.springframework.web.util.WebUtils;

/**
 * Extension of {@link AbstractHandlerMethodAdapter} that supports
 * {@link RequestMapping} annotated {@code HandlerMethod}s.
 *
 * <p>Support for custom argument and return value types can be added via
 * {@link #setCustomArgumentResolvers} and {@link #setCustomReturnValueHandlers},
 * or alternatively, to re-configure all argument and return value types,
 * use {@link #setArgumentResolvers} and {@link #setReturnValueHandlers}.
 *
 * @author Rossen Stoyanchev
 * @author Juergen Hoeller
 * @since 3.1
 * @see HandlerMethodArgumentResolver
 * @see HandlerMethodReturnValueHandler
 */
public class RequestMappingHandlerAdapter extends AbstractHandlerMethodAdapter
		implements BeanFactoryAware, InitializingBean {

	@Nullable
	private List<HandlerMethodArgumentResolver> customArgumentResolvers;

	@Nullable
	private HandlerMethodArgumentResolverComposite argumentResolvers;

	@Nullable
	private HandlerMethodArgumentResolverComposite initBinderArgumentResolvers;

	@Nullable
	private List<HandlerMethodReturnValueHandler> customReturnValueHandlers;

	@Nullable
	private HandlerMethodReturnValueHandlerComposite returnValueHandlers;

	@Nullable
	private List<ModelAndViewResolver> modelAndViewResolvers;

	private ContentNegotiationManager contentNegotiationManager = new ContentNegotiationManager();

	private List<HttpMessageConverter<?>> messageConverters;

	private List<Object> requestResponseBodyAdvice = new ArrayList<>();

	@Nullable
	private WebBindingInitializer webBindingInitializer;

	private AsyncTaskExecutor taskExecutor = new SimpleAsyncTaskExecutor("MvcAsync");

	@Nullable
	private Long asyncRequestTimeout;

	private CallableProcessingInterceptor[] callableInterceptors = new CallableProcessingInterceptor[0];

	private DeferredResultProcessingInterceptor[] deferredResultInterceptors = new DeferredResultProcessingInterceptor[0];

	private ReactiveAdapterRegistry reactiveAdapterRegistry = ReactiveAdapterRegistry.getSharedInstance();

	private boolean ignoreDefaultModelOnRedirect = false;

	private int cacheSecondsForSessionAttributeHandlers = 0;

	private boolean synchronizeOnSession = false;

	private SessionAttributeStore sessionAttributeStore = new DefaultSessionAttributeStore();

	private ParameterNameDiscoverer parameterNameDiscoverer = new DefaultParameterNameDiscoverer();

	@Nullable
	private ConfigurableBeanFactory beanFactory;


	private final Map<Class<?>, SessionAttributesHandler> sessionAttributesHandlerCache = new ConcurrentHashMap<>(64);

	private final Map<Class<?>, Set<Method>> initBinderCache = new ConcurrentHashMap<>(64);

	private final Map<ControllerAdviceBean, Set<Method>> initBinderAdviceCache = new LinkedHashMap<>();

	private final Map<Class<?>, Set<Method>> modelAttributeCache = new ConcurrentHashMap<>(64);

	private final Map<ControllerAdviceBean, Set<Method>> modelAttributeAdviceCache = new LinkedHashMap<>();


	public RequestMappingHandlerAdapter() {
		StringHttpMessageConverter stringHttpMessageConverter = new StringHttpMessageConverter();
		stringHttpMessageConverter.setWriteAcceptCharset(false);  // see SPR-7316

		// 初始化消息转换器，为了处理http消息转换（比如使用MappingJackson处理JSON消息）
		this.messageConverters = new ArrayList<>(4);
		this.messageConverters.add(new ByteArrayHttpMessageConverter());
		this.messageConverters.add(stringHttpMessageConverter);
		this.messageConverters.add(new SourceHttpMessageConverter<>());
		this.messageConverters.add(new AllEncompassingFormHttpMessageConverter());
	}


	/**
	 * Provide resolvers for custom argument types. Custom resolvers are ordered
	 * after built-in ones. To override the built-in support for argument
	 * resolution use {@link #setArgumentResolvers} instead.
	 */
	public void setCustomArgumentResolvers(@Nullable List<HandlerMethodArgumentResolver> argumentResolvers) {
		this.customArgumentResolvers = argumentResolvers;
	}

	/**
	 * Return the custom argument resolvers, or {@code null}.
	 */
	@Nullable
	public List<HandlerMethodArgumentResolver> getCustomArgumentResolvers() {
		return this.customArgumentResolvers;
	}

	/**
	 * Configure the complete list of supported argument types thus overriding
	 * the resolvers that would otherwise be configured by default.
	 */
	public void setArgumentResolvers(@Nullable List<HandlerMethodArgumentResolver> argumentResolvers) {
		if (argumentResolvers == null) {
			this.argumentResolvers = null;
		}
		else {
			this.argumentResolvers = new HandlerMethodArgumentResolverComposite();
			this.argumentResolvers.addResolvers(argumentResolvers);
		}
	}

	/**
	 * Return the configured argument resolvers, or possibly {@code null} if
	 * not initialized yet via {@link #afterPropertiesSet()}.
	 */
	@Nullable
	public List<HandlerMethodArgumentResolver> getArgumentResolvers() {
		return (this.argumentResolvers != null ? this.argumentResolvers.getResolvers() : null);
	}

	/**
	 * Configure the supported argument types in {@code @InitBinder} methods.
	 */
	public void setInitBinderArgumentResolvers(@Nullable List<HandlerMethodArgumentResolver> argumentResolvers) {
		if (argumentResolvers == null) {
			this.initBinderArgumentResolvers = null;
		}
		else {
			this.initBinderArgumentResolvers = new HandlerMethodArgumentResolverComposite();
			this.initBinderArgumentResolvers.addResolvers(argumentResolvers);
		}
	}

	/**
	 * Return the argument resolvers for {@code @InitBinder} methods, or possibly
	 * {@code null} if not initialized yet via {@link #afterPropertiesSet()}.
	 */
	@Nullable
	public List<HandlerMethodArgumentResolver> getInitBinderArgumentResolvers() {
		return (this.initBinderArgumentResolvers != null ? this.initBinderArgumentResolvers.getResolvers() : null);
	}

	/**
	 * Provide handlers for custom return value types. Custom handlers are
	 * ordered after built-in ones. To override the built-in support for
	 * return value handling use {@link #setReturnValueHandlers}.
	 */
	public void setCustomReturnValueHandlers(@Nullable List<HandlerMethodReturnValueHandler> returnValueHandlers) {
		this.customReturnValueHandlers = returnValueHandlers;
	}

	/**
	 * Return the custom return value handlers, or {@code null}.
	 */
	@Nullable
	public List<HandlerMethodReturnValueHandler> getCustomReturnValueHandlers() {
		return this.customReturnValueHandlers;
	}

	/**
	 * Configure the complete list of supported return value types thus
	 * overriding handlers that would otherwise be configured by default.
	 */
	public void setReturnValueHandlers(@Nullable List<HandlerMethodReturnValueHandler> returnValueHandlers) {
		if (returnValueHandlers == null) {
			this.returnValueHandlers = null;
		}
		else {
			this.returnValueHandlers = new HandlerMethodReturnValueHandlerComposite();
			this.returnValueHandlers.addHandlers(returnValueHandlers);
		}
	}

	/**
	 * Return the configured handlers, or possibly {@code null} if not
	 * initialized yet via {@link #afterPropertiesSet()}.
	 */
	@Nullable
	public List<HandlerMethodReturnValueHandler> getReturnValueHandlers() {
		return (this.returnValueHandlers != null ? this.returnValueHandlers.getHandlers() : null);
	}

	/**
	 * Provide custom {@link ModelAndViewResolver}s.
	 * <p><strong>Note:</strong> This method is available for backwards
	 * compatibility only. However, it is recommended to re-write a
	 * {@code ModelAndViewResolver} as {@link HandlerMethodReturnValueHandler}.
	 * An adapter between the two interfaces is not possible since the
	 * {@link HandlerMethodReturnValueHandler#supportsReturnType} method
	 * cannot be implemented. Hence {@code ModelAndViewResolver}s are limited
	 * to always being invoked at the end after all other return value
	 * handlers have been given a chance.
	 * <p>A {@code HandlerMethodReturnValueHandler} provides better access to
	 * the return type and controller method information and can be ordered
	 * freely relative to other return value handlers.
	 */
	public void setModelAndViewResolvers(@Nullable List<ModelAndViewResolver> modelAndViewResolvers) {
		this.modelAndViewResolvers = modelAndViewResolvers;
	}

	/**
	 * Return the configured {@link ModelAndViewResolver}s, or {@code null}.
	 */
	@Nullable
	public List<ModelAndViewResolver> getModelAndViewResolvers() {
		return this.modelAndViewResolvers;
	}

	/**
	 * Set the {@link ContentNegotiationManager} to use to determine requested media types.
	 * If not set, the default constructor is used.
	 */
	public void setContentNegotiationManager(ContentNegotiationManager contentNegotiationManager) {
		this.contentNegotiationManager = contentNegotiationManager;
	}

	/**
	 * Provide the converters to use in argument resolvers and return value
	 * handlers that support reading and/or writing to the body of the
	 * request and response.
	 */
	public void setMessageConverters(List<HttpMessageConverter<?>> messageConverters) {
		this.messageConverters = messageConverters;
	}

	/**
	 * Return the configured message body converters.
	 */
	public List<HttpMessageConverter<?>> getMessageConverters() {
		return this.messageConverters;
	}

	/**
	 * Add one or more {@code RequestBodyAdvice} instances to intercept the
	 * request before it is read and converted for {@code @RequestBody} and
	 * {@code HttpEntity} method arguments.
	 */
	public void setRequestBodyAdvice(@Nullable List<RequestBodyAdvice> requestBodyAdvice) {
		if (requestBodyAdvice != null) {
			this.requestResponseBodyAdvice.addAll(requestBodyAdvice);
		}
	}

	/**
	 * Add one or more {@code ResponseBodyAdvice} instances to intercept the
	 * response before {@code @ResponseBody} or {@code ResponseEntity} return
	 * values are written to the response body.
	 */
	public void setResponseBodyAdvice(@Nullable List<ResponseBodyAdvice<?>> responseBodyAdvice) {
		if (responseBodyAdvice != null) {
			this.requestResponseBodyAdvice.addAll(responseBodyAdvice);
		}
	}

	/**
	 * Provide a WebBindingInitializer with "global" initialization to apply
	 * to every DataBinder instance.
	 */
	public void setWebBindingInitializer(@Nullable WebBindingInitializer webBindingInitializer) {
		this.webBindingInitializer = webBindingInitializer;
	}

	/**
	 * Return the configured WebBindingInitializer, or {@code null} if none.
	 */
	@Nullable
	public WebBindingInitializer getWebBindingInitializer() {
		return this.webBindingInitializer;
	}

	/**
	 * Set the default {@link AsyncTaskExecutor} to use when a controller method
	 * return a {@link Callable}. Controller methods can override this default on
	 * a per-request basis by returning an {@link WebAsyncTask}.
	 * <p>By default a {@link SimpleAsyncTaskExecutor} instance is used.
	 * It's recommended to change that default in production as the simple executor
	 * does not re-use threads.
	 */
	public void setTaskExecutor(AsyncTaskExecutor taskExecutor) {
		this.taskExecutor = taskExecutor;
	}

	/**
	 * Specify the amount of time, in milliseconds, before concurrent handling
	 * should time out. In Servlet 3, the timeout begins after the main request
	 * processing thread has exited and ends when the request is dispatched again
	 * for further processing of the concurrently produced result.
	 * <p>If this value is not set, the default timeout of the underlying
	 * implementation is used, e.g. 10 seconds on Tomcat with Servlet 3.
	 * @param timeout the timeout value in milliseconds
	 */
	public void setAsyncRequestTimeout(long timeout) {
		this.asyncRequestTimeout = timeout;
	}

	/**
	 * Configure {@code CallableProcessingInterceptor}'s to register on async requests.
	 * @param interceptors the interceptors to register
	 */
	public void setCallableInterceptors(List<CallableProcessingInterceptor> interceptors) {
		this.callableInterceptors = interceptors.toArray(new CallableProcessingInterceptor[0]);
	}

	/**
	 * Configure {@code DeferredResultProcessingInterceptor}'s to register on async requests.
	 * @param interceptors the interceptors to register
	 */
	public void setDeferredResultInterceptors(List<DeferredResultProcessingInterceptor> interceptors) {
		this.deferredResultInterceptors = interceptors.toArray(new DeferredResultProcessingInterceptor[0]);
	}

	/**
	 * Configure the registry for reactive library types to be supported as
	 * return values from controller methods.
	 * @since 5.0
	 * @deprecated as of 5.0.5, in favor of {@link #setReactiveAdapterRegistry}
	 */
	@Deprecated
	public void setReactiveRegistry(ReactiveAdapterRegistry reactiveRegistry) {
		this.reactiveAdapterRegistry = reactiveRegistry;
	}

	/**
	 * Configure the registry for reactive library types to be supported as
	 * return values from controller methods.
	 * @since 5.0.5
	 */
	public void setReactiveAdapterRegistry(ReactiveAdapterRegistry reactiveAdapterRegistry) {
		this.reactiveAdapterRegistry = reactiveAdapterRegistry;
	}

	/**
	 * Return the configured reactive type registry of adapters.
	 * @since 5.0
	 */
	public ReactiveAdapterRegistry getReactiveAdapterRegistry() {
		return this.reactiveAdapterRegistry;
	}

	/**
	 * By default the content of the "default" model is used both during
	 * rendering and redirect scenarios. Alternatively a controller method
	 * can declare a {@link RedirectAttributes} argument and use it to provide
	 * attributes for a redirect.
	 * <p>Setting this flag to {@code true} guarantees the "default" model is
	 * never used in a redirect scenario even if a RedirectAttributes argument
	 * is not declared. Setting it to {@code false} means the "default" model
	 * may be used in a redirect if the controller method doesn't declare a
	 * RedirectAttributes argument.
	 * <p>The default setting is {@code false} but new applications should
	 * consider setting it to {@code true}.
	 * @see RedirectAttributes
	 */
	public void setIgnoreDefaultModelOnRedirect(boolean ignoreDefaultModelOnRedirect) {
		this.ignoreDefaultModelOnRedirect = ignoreDefaultModelOnRedirect;
	}

	/**
	 * Specify the strategy to store session attributes with. The default is
	 * {@link org.springframework.web.bind.support.DefaultSessionAttributeStore},
	 * storing session attributes in the HttpSession with the same attribute
	 * name as in the model.
	 */
	public void setSessionAttributeStore(SessionAttributeStore sessionAttributeStore) {
		this.sessionAttributeStore = sessionAttributeStore;
	}

	/**
	 * Cache content produced by {@code @SessionAttributes} annotated handlers
	 * for the given number of seconds.
	 * <p>Possible values are:
	 * <ul>
	 * <li>-1: no generation of cache-related headers</li>
	 * <li>0 (default value): "Cache-Control: no-store" will prevent caching</li>
	 * <li>1 or higher: "Cache-Control: max-age=seconds" will ask to cache content;
	 * not advised when dealing with session attributes</li>
	 * </ul>
	 * <p>In contrast to the "cacheSeconds" property which will apply to all general
	 * handlers (but not to {@code @SessionAttributes} annotated handlers),
	 * this setting will apply to {@code @SessionAttributes} handlers only.
	 * @see #setCacheSeconds
	 * @see org.springframework.web.bind.annotation.SessionAttributes
	 */
	public void setCacheSecondsForSessionAttributeHandlers(int cacheSecondsForSessionAttributeHandlers) {
		this.cacheSecondsForSessionAttributeHandlers = cacheSecondsForSessionAttributeHandlers;
	}

	/**
	 * Set if controller execution should be synchronized on the session,
	 * to serialize parallel invocations from the same client.
	 * <p>More specifically, the execution of the {@code handleRequestInternal}
	 * method will get synchronized if this flag is "true". The best available
	 * session mutex will be used for the synchronization; ideally, this will
	 * be a mutex exposed by HttpSessionMutexListener.
	 * <p>The session mutex is guaranteed to be the same object during
	 * the entire lifetime of the session, available under the key defined
	 * by the {@code SESSION_MUTEX_ATTRIBUTE} constant. It serves as a
	 * safe reference to synchronize on for locking on the current session.
	 * <p>In many cases, the HttpSession reference itself is a safe mutex
	 * as well, since it will always be the same object reference for the
	 * same active logical session. However, this is not guaranteed across
	 * different servlet containers; the only 100% safe way is a session mutex.
	 * @see org.springframework.web.util.HttpSessionMutexListener
	 * @see org.springframework.web.util.WebUtils#getSessionMutex(javax.servlet.http.HttpSession)
	 */
	public void setSynchronizeOnSession(boolean synchronizeOnSession) {
		this.synchronizeOnSession = synchronizeOnSession;
	}

	/**
	 * Set the ParameterNameDiscoverer to use for resolving method parameter names if needed
	 * (e.g. for default attribute names).
	 * <p>Default is a {@link org.springframework.core.DefaultParameterNameDiscoverer}.
	 */
	public void setParameterNameDiscoverer(ParameterNameDiscoverer parameterNameDiscoverer) {
		this.parameterNameDiscoverer = parameterNameDiscoverer;
	}

	/**
	 * A {@link ConfigurableBeanFactory} is expected for resolving expressions
	 * in method argument default values.
	 */
	@Override
	public void setBeanFactory(BeanFactory beanFactory) {
		if (beanFactory instanceof ConfigurableBeanFactory) {
			this.beanFactory = (ConfigurableBeanFactory) beanFactory;
		}
	}

	/**
	 * Return the owning factory of this bean instance, or {@code null} if none.
	 */
	@Nullable
	protected ConfigurableBeanFactory getBeanFactory() {
		return this.beanFactory;
	}


	@Override
	public void afterPropertiesSet() {
		// Do this first, it may add ResponseBody advice beans
		// 初始化Controller类通知缓存
		initControllerAdviceCache();

		// 初始化参数解析器
		if (this.argumentResolvers == null) {
			List<HandlerMethodArgumentResolver> resolvers = getDefaultArgumentResolvers();
			this.argumentResolvers = new HandlerMethodArgumentResolverComposite().addResolvers(resolvers);
		}
		
		// 初始化处理器Binder参数解析器
		if (this.initBinderArgumentResolvers == null) {
			List<HandlerMethodArgumentResolver> resolvers = getDefaultInitBinderArgumentResolvers();
			this.initBinderArgumentResolvers = new HandlerMethodArgumentResolverComposite().addResolvers(resolvers);
		}
		// 初始化处理器返回值解析器
		if (this.returnValueHandlers == null) {
			List<HandlerMethodReturnValueHandler> handlers = getDefaultReturnValueHandlers();
			this.returnValueHandlers = new HandlerMethodReturnValueHandlerComposite().addHandlers(handlers);
		}
	}

	private void initControllerAdviceCache() {
		if (getApplicationContext() == null) {
			return;
		}
		if (logger.isInfoEnabled()) {
			logger.info("Looking for @ControllerAdvice: " + getApplicationContext());
		}
		// 查找到所有被ControllerAdvice注解的类
		List<ControllerAdviceBean> adviceBeans = ControllerAdviceBean.findAnnotatedBeans(getApplicationContext());

		// 排序
		AnnotationAwareOrderComparator.sort(adviceBeans);

		List<Object> requestResponseBodyAdviceBeans = new ArrayList<>();

		for (ControllerAdviceBean adviceBean : adviceBeans) {
			Class<?> beanType = adviceBean.getBeanType();
			if (beanType == null) {
				throw new IllegalStateException("Unresolvable type for ControllerAdviceBean: " + adviceBean);
			}
			// 获取ControllerAdviceBean中带有ModelAttribute注解但是不带用RequestMapping注解的方法
			Set<Method> attrMethods = MethodIntrospector.selectMethods(beanType, MODEL_ATTRIBUTE_METHODS);
			if (!attrMethods.isEmpty()) {
				this.modelAttributeAdviceCache.put(adviceBean, attrMethods);
				if (logger.isInfoEnabled()) {
					logger.info("Detected @ModelAttribute methods in " + adviceBean);
				}
			}
			// 获取ControllerAdviceBean中带有InitBinder注解的方法
			Set<Method> binderMethods = MethodIntrospector.selectMethods(beanType, INIT_BINDER_METHODS);
			if (!binderMethods.isEmpty()) {
				this.initBinderAdviceCache.put(adviceBean, binderMethods);
				if (logger.isInfoEnabled()) {
					logger.info("Detected @InitBinder methods in " + adviceBean);
				}
			}
			// 如果该ControllerAdviceBean是RequestBodyAdvice的子类，则将该类放入集合中
			if (RequestBodyAdvice.class.isAssignableFrom(beanType)) {
				requestResponseBodyAdviceBeans.add(adviceBean);
				if (logger.isInfoEnabled()) {
					logger.info("Detected RequestBodyAdvice bean in " + adviceBean);
				}
			}
			// 如果该ControllerAdviceBean是ResponseBodyAdvice的子类，则将该类放入集合中
			if (ResponseBodyAdvice.class.isAssignableFrom(beanType)) {
				requestResponseBodyAdviceBeans.add(adviceBean);
				if (logger.isInfoEnabled()) {
					logger.info("Detected ResponseBodyAdvice bean in " + adviceBean);
				}
			}
		}

		if (!requestResponseBodyAdviceBeans.isEmpty()) {
			this.requestResponseBodyAdvice.addAll(0, requestResponseBodyAdviceBeans);
		}
	}

	/**
	 * Return the list of argument resolvers to use including built-in resolvers
	 * and custom resolvers provided via {@link #setCustomArgumentResolvers}.
	 */
	// 获取默认的参数解析器
	private List<HandlerMethodArgumentResolver> getDefaultArgumentResolvers() {

		// 注意，理解这种思想，现将所有的解析器放入到集合中，使用的使用直接使用，不用
		// 使用一大堆的if-else 来判断
		List<HandlerMethodArgumentResolver> resolvers = new ArrayList<>();

		// Annotation-based argument resolution
		// 基于注解的参数解析器
		
		//@RequestParam
		resolvers.add(new RequestParamMethodArgumentResolver(getBeanFactory(), false));
		resolvers.add(new RequestParamMapMethodArgumentResolver());
		//@PathVariable
		resolvers.add(new PathVariableMethodArgumentResolver());
		resolvers.add(new PathVariableMapMethodArgumentResolver());
		//@MatrixVariable
		resolvers.add(new MatrixVariableMethodArgumentResolver());
		resolvers.add(new MatrixVariableMapMethodArgumentResolver());
		//@ModelAttribute
		resolvers.add(new ServletModelAttributeMethodProcessor(false));
		//@RequestBody @ResponseBody
		resolvers.add(new RequestResponseBodyMethodProcessor(getMessageConverters(), this.requestResponseBodyAdvice));
		//@RequestPart
		resolvers.add(new RequestPartMethodArgumentResolver(getMessageConverters(), this.requestResponseBodyAdvice));
		//@RequestHeader
		resolvers.add(new RequestHeaderMethodArgumentResolver(getBeanFactory()));
		resolvers.add(new RequestHeaderMapMethodArgumentResolver());
		//@CookieValue
		resolvers.add(new ServletCookieValueMethodArgumentResolver(getBeanFactory()));
		//@Value
		resolvers.add(new ExpressionValueMethodArgumentResolver(getBeanFactory()));
		
		resolvers.add(new SessionAttributeMethodArgumentResolver());
		resolvers.add(new RequestAttributeMethodArgumentResolver());

		// Type-based argument resolution
		// 基于类型的参数解析器
		resolvers.add(new ServletRequestMethodArgumentResolver());
		resolvers.add(new ServletResponseMethodArgumentResolver());
		resolvers.add(new HttpEntityMethodProcessor(getMessageConverters(), this.requestResponseBodyAdvice));
		resolvers.add(new RedirectAttributesMethodArgumentResolver());
		resolvers.add(new ModelMethodProcessor());
		resolvers.add(new MapMethodProcessor());
		resolvers.add(new ErrorsMethodArgumentResolver());
		resolvers.add(new SessionStatusMethodArgumentResolver());
		resolvers.add(new UriComponentsBuilderMethodArgumentResolver());
		
		// Custom arguments
		// 自定义参数解析器
		if (getCustomArgumentResolvers() != null) {
			resolvers.addAll(getCustomArgumentResolvers());
		}

		// Catch-all
		resolvers.add(new RequestParamMethodArgumentResolver(getBeanFactory(), true));
		resolvers.add(new ServletModelAttributeMethodProcessor(true));

		return resolvers;
	}

	/**
	 * Return the list of argument resolvers to use for {@code @InitBinder}
	 * methods including built-in and custom resolvers.
	 */
	private List<HandlerMethodArgumentResolver> getDefaultInitBinderArgumentResolvers() {
		List<HandlerMethodArgumentResolver> resolvers = new ArrayList<>();

		// Annotation-based argument resolution
		resolvers.add(new RequestParamMethodArgumentResolver(getBeanFactory(), false));
		resolvers.add(new RequestParamMapMethodArgumentResolver());
		resolvers.add(new PathVariableMethodArgumentResolver());
		resolvers.add(new PathVariableMapMethodArgumentResolver());
		resolvers.add(new MatrixVariableMethodArgumentResolver());
		resolvers.add(new MatrixVariableMapMethodArgumentResolver());
		resolvers.add(new ExpressionValueMethodArgumentResolver(getBeanFactory()));
		resolvers.add(new SessionAttributeMethodArgumentResolver());
		resolvers.add(new RequestAttributeMethodArgumentResolver());

		// Type-based argument resolution
		resolvers.add(new ServletRequestMethodArgumentResolver());
		resolvers.add(new ServletResponseMethodArgumentResolver());

		// Custom arguments
		if (getCustomArgumentResolvers() != null) {
			resolvers.addAll(getCustomArgumentResolvers());
		}

		// Catch-all
		resolvers.add(new RequestParamMethodArgumentResolver(getBeanFactory(), true));

		return resolvers;
	}

	/**
	 * Return the list of return value handlers to use including built-in and
	 * custom handlers provided via {@link #setReturnValueHandlers}.
	 */
	private List<HandlerMethodReturnValueHandler> getDefaultReturnValueHandlers() {
		List<HandlerMethodReturnValueHandler> handlers = new ArrayList<>();

		// Single-purpose return value types
		handlers.add(new ModelAndViewMethodReturnValueHandler());
		handlers.add(new ModelMethodProcessor());
		handlers.add(new ViewMethodReturnValueHandler());
		handlers.add(new ResponseBodyEmitterReturnValueHandler(getMessageConverters(),
				this.reactiveAdapterRegistry, this.taskExecutor, this.contentNegotiationManager));
		handlers.add(new StreamingResponseBodyReturnValueHandler());
		handlers.add(new HttpEntityMethodProcessor(getMessageConverters(),
				this.contentNegotiationManager, this.requestResponseBodyAdvice));
		handlers.add(new HttpHeadersReturnValueHandler());
		handlers.add(new CallableMethodReturnValueHandler());
		handlers.add(new DeferredResultMethodReturnValueHandler());
		handlers.add(new AsyncTaskMethodReturnValueHandler(this.beanFactory));

		// Annotation-based return value types
		handlers.add(new ModelAttributeMethodProcessor(false));
		handlers.add(new RequestResponseBodyMethodProcessor(getMessageConverters(),
				this.contentNegotiationManager, this.requestResponseBodyAdvice));

		// Multi-purpose return value types
		handlers.add(new ViewNameMethodReturnValueHandler());
		handlers.add(new MapMethodProcessor());

		// Custom return value types
		if (getCustomReturnValueHandlers() != null) {
			handlers.addAll(getCustomReturnValueHandlers());
		}

		// Catch-all
		if (!CollectionUtils.isEmpty(getModelAndViewResolvers())) {
			handlers.add(new ModelAndViewResolverMethodReturnValueHandler(getModelAndViewResolvers()));
		}
		else {
			handlers.add(new ModelAttributeMethodProcessor(true));
		}

		return handlers;
	}


	/**
	 * Always return {@code true} since any method argument and return value
	 * type will be processed in some way. A method argument not recognized
	 * by any HandlerMethodArgumentResolver is interpreted as a request parameter
	 * if it is a simple type, or as a model attribute otherwise. A return value
	 * not recognized by any HandlerMethodReturnValueHandler will be interpreted
	 * as a model attribute.
	 */
	@Override
	protected boolean supportsInternal(HandlerMethod handlerMethod) {
		return true;
	}

	// 正在去处理请求
	@Override
	protected ModelAndView handleInternal(HttpServletRequest request,
			HttpServletResponse response, HandlerMethod handlerMethod) throws Exception {

		ModelAndView mav;
		checkRequest(request);

		// Execute invokeHandlerMethod in synchronized block if required.
		if (this.synchronizeOnSession) {
			// 获取HttpSession
			HttpSession session = request.getSession(false);
			if (session != null) {
				Object mutex = WebUtils.getSessionMutex(session);
				synchronized (mutex) {
					mav = invokeHandlerMethod(request, response, handlerMethod);
				}
			}
			else {
				// No HttpSession available -> no mutex necessary
				mav = invokeHandlerMethod(request, response, handlerMethod);
			}
		}
		else {
			// No synchronization on session demanded at all...
			// 调用HandlerMethod对象，其实也就是调用Controller中的方法
			// handlerMethod对象就是处理器对象
			mav = invokeHandlerMethod(request, response, handlerMethod);
		}

		if (!response.containsHeader(HEADER_CACHE_CONTROL)) {
			if (getSessionAttributesHandler(handlerMethod).hasSessionAttributes()) {
				applyCacheSeconds(response, this.cacheSecondsForSessionAttributeHandlers);
			}
			else {
				prepareResponse(response);
			}
		}

		return mav;
	}

	/**
	 * This implementation always returns -1. An {@code @RequestMapping} method can
	 * calculate the lastModified value, call {@link WebRequest#checkNotModified(long)},
	 * and return {@code null} if the result of that call is {@code true}.
	 */
	@Override
	protected long getLastModifiedInternal(HttpServletRequest request, HandlerMethod handlerMethod) {
		return -1;
	}


	/**
	 * Return the {@link SessionAttributesHandler} instance for the given handler type
	 * (never {@code null}).
	 */
	// 创建或获取SessionAttributeHandler， 并放入到sessionAttributeHandlerCache中
	private SessionAttributesHandler getSessionAttributesHandler(HandlerMethod handlerMethod) {
		Class<?> handlerType = handlerMethod.getBeanType();
		SessionAttributesHandler sessionAttrHandler = this.sessionAttributesHandlerCache.get(handlerType);
		if (sessionAttrHandler == null) {
			synchronized (this.sessionAttributesHandlerCache) {
				sessionAttrHandler = this.sessionAttributesHandlerCache.get(handlerType);
				if (sessionAttrHandler == null) {
					sessionAttrHandler = new SessionAttributesHandler(handlerType, sessionAttributeStore);
					this.sessionAttributesHandlerCache.put(handlerType, sessionAttrHandler);
				}
			}
		}
		return sessionAttrHandler;
	}

	/**
	 * Invoke the {@link RequestMapping} handler method preparing a {@link ModelAndView}
	 * if view resolution is required.
	 * @since 4.2
	 * @see #createInvocableHandlerMethod(HandlerMethod)
	 */
	@Nullable
	// 开始调用我们的handler method
	protected ModelAndView invokeHandlerMethod(HttpServletRequest request,
			HttpServletResponse response, HandlerMethod handlerMethod) throws Exception {

		// 将request和response封装到ServletWebRequest对象中。实质还是RequestAttribute
		ServletWebRequest webRequest = new ServletWebRequest(request, response);
		try {
			// 获取数据绑定工厂，作用是为了获取WebDataBinder,WebDataBinder给参数进行类型转换
			WebDataBinderFactory binderFactory = getDataBinderFactory(handlerMethod);

<<<<<<< HEAD
			// 获取ModelFactory， 处理@ModelAttribute注解的方法，并放入到ModelFactory中，和WebDataBinderFactory逻辑类似。
			ModelFactory modelFactory = getModelFactory(handlerMethod, binderFactory);

			// 创建可调用的HandlerMethod 方法，
=======
			// 获取ModelAttribute Factory
			ModelFactory modelFactory = getModelFactory(handlerMethod, binderFactory);

			// 用handler method创建 ServletInvocableHandlerMethod 对象，用于调用HandleMethod
>>>>>>> 3322e7d3
			ServletInvocableHandlerMethod invocableMethod = createInvocableHandlerMethod(handlerMethod);

			// 设置参数解析器
			if (this.argumentResolvers != null) {
				invocableMethod.setHandlerMethodArgumentResolvers(this.argumentResolvers);
			}
			// 设置返回值解析器
			if (this.returnValueHandlers != null) {
				invocableMethod.setHandlerMethodReturnValueHandlers(this.returnValueHandlers);
			}

			// 设置DataBinderFactory
			invocableMethod.setDataBinderFactory(binderFactory);
			// parameterNameDiscoverer : 参数名称发现者。通过反射可以很容易获取参数的类型，但是参数名称一般都和源码的不一样
			invocableMethod.setParameterNameDiscoverer(this.parameterNameDiscoverer);

<<<<<<< HEAD
			// 创建ModelAdnView Container
=======
			// 创建ModelAndViewContainer 对象
>>>>>>> 3322e7d3
			ModelAndViewContainer mavContainer = new ModelAndViewContainer();

			mavContainer.addAllAttributes(RequestContextUtils.getInputFlashMap(request));

<<<<<<< HEAD
			// 调用@ModelAttribute注解的方法
=======
			// 初始化model，调用@ModelAttribute注解修饰的方法，并将返回值放入到ModelAndViewContainer容器中。
			// 每一个请求都会调用
>>>>>>> 3322e7d3
			modelFactory.initModel(webRequest, mavContainer, invocableMethod);
			mavContainer.setIgnoreDefaultModelOnRedirect(this.ignoreDefaultModelOnRedirect);

			AsyncWebRequest asyncWebRequest = WebAsyncUtils.createAsyncWebRequest(request, response);
			asyncWebRequest.setTimeout(this.asyncRequestTimeout);

			WebAsyncManager asyncManager = WebAsyncUtils.getAsyncManager(request);
			asyncManager.setTaskExecutor(this.taskExecutor);
			asyncManager.setAsyncWebRequest(asyncWebRequest);
			asyncManager.registerCallableInterceptors(this.callableInterceptors);
			asyncManager.registerDeferredResultInterceptors(this.deferredResultInterceptors);

			if (asyncManager.hasConcurrentResult()) {
				Object result = asyncManager.getConcurrentResult();
				mavContainer = (ModelAndViewContainer) asyncManager.getConcurrentResultContext()[0];
				asyncManager.clearConcurrentResult();
				if (logger.isDebugEnabled()) {
					logger.debug("Found concurrent result value [" + result + "]");
				}
				invocableMethod = invocableMethod.wrapConcurrentResult(result);
			}

			// 调用InvocableHandlerMethod 对象
			invocableMethod.invokeAndHandle(webRequest, mavContainer);
			if (asyncManager.isConcurrentHandlingStarted()) {
				return null;
			}

			return getModelAndView(mavContainer, modelFactory, webRequest);
		}
		finally {
			webRequest.requestCompleted();
		}
	}

	/**
	 * Create a {@link ServletInvocableHandlerMethod} from the given {@link HandlerMethod} definition.
	 * @param handlerMethod the {@link HandlerMethod} definition
	 * @return the corresponding {@link ServletInvocableHandlerMethod} (or custom subclass thereof)
	 * @since 4.2
	 */
	protected ServletInvocableHandlerMethod createInvocableHandlerMethod(HandlerMethod handlerMethod) {
		return new ServletInvocableHandlerMethod(handlerMethod);
	}

	// 获取@ModelAttribute修饰的方法
	private ModelFactory getModelFactory(HandlerMethod handlerMethod, WebDataBinderFactory binderFactory) {
		// 创建或获取SessionAttributesHandler
		SessionAttributesHandler sessionAttrHandler = getSessionAttributesHandler(handlerMethod);
		Class<?> handlerType = handlerMethod.getBeanType();
		Set<Method> methods = this.modelAttributeCache.get(handlerType);
		if (methods == null) {
<<<<<<< HEAD

			// 从handlerType中获取没有被RequestMapping注解并且有ModelAttribute注解的方法
			methods = MethodIntrospector.selectMethods(handlerType, MODEL_ATTRIBUTE_METHODS);

			// 将其添加缓存中
			this.modelAttributeCache.put(handlerType, methods);
		}
		List<InvocableHandlerMethod> attrMethods = new ArrayList<>();
		// Global methods first
		// 从@ControllerAdvice注解的类中获取@ModelAttribute注解的方法
=======
			// 在handlerType类中查找没有被@RequestMapping注解修饰并且被@ModelAttribute注解修饰的所有方法
			methods = MethodIntrospector.selectMethods(handlerType, MODEL_ATTRIBUTE_METHODS);
			// 放入到RequetMappingHandlerAdapter
			this.modelAttributeCache.put(handlerType, methods);
		}
		List<InvocableHandlerMethod> attrMethods = new ArrayList<>();
		// 全局的优先，也就是在@ControllerAdvice类中的@ModelAttribute注解修饰的方法
>>>>>>> 3322e7d3
		this.modelAttributeAdviceCache.forEach((clazz, methodSet) -> {

			// 判断handlerType是否是ControllerAdviceBean
			if (clazz.isApplicableToBeanType(handlerType)) {
				Object bean = clazz.resolveBean();
				for (Method method : methodSet) {
<<<<<<< HEAD

					// 创建ModelAttributesMethod
=======
					// 为每个ModelAttribute方法创建InvocableHandlerMethod对象
>>>>>>> 3322e7d3
					attrMethods.add(createModelAttributeMethod(binderFactory, bean, method));
				}
			}
		});

		// 将handler类中被@ModelAttribute注解修饰的方法创建InvocableHandlerMethod
		for (Method method : methods) {
			Object bean = handlerMethod.getBean();

			// 创建ModelAttributeMethod，并放入到集合中
			attrMethods.add(createModelAttributeMethod(binderFactory, bean, method));
		}

		// 最后创建一个ModelFactory
		return new ModelFactory(attrMethods, binderFactory, sessionAttrHandler);
	}

	// 封装@ModelAttribute修饰的方法为InvocableHandlerMethod
	private InvocableHandlerMethod createModelAttributeMethod(WebDataBinderFactory factory, Object bean, Method method) {
		InvocableHandlerMethod attrMethod = new InvocableHandlerMethod(bean, method);
		if (this.argumentResolvers != null) {
			attrMethod.setHandlerMethodArgumentResolvers(this.argumentResolvers);
		}
		attrMethod.setParameterNameDiscoverer(this.parameterNameDiscoverer);

		// 设置了WebDataBinderFactory
		attrMethod.setDataBinderFactory(factory);
		return attrMethod;
	}

	private WebDataBinderFactory getDataBinderFactory(HandlerMethod handlerMethod) throws Exception {
		// 获取处理器类型， 也就是handler method所在的类
		Class<?> handlerType = handlerMethod.getBeanType();
		// 获取指定Handler类中使用@InitBinder注解的方法
		Set<Method> methods = this.initBinderCache.get(handlerType);
		if (methods == null) {
			// 获取所有的@InitBinder 的方法
			methods = MethodIntrospector.selectMethods(handlerType, INIT_BINDER_METHODS);
			this.initBinderCache.put(handlerType, methods);
		}
		List<InvocableHandlerMethod> initBinderMethods = new ArrayList<>();
		// Global methods first
		// 获取@ControllerAdvice类中使用@InitBinder注解的方法，并添加到DataBinderFactory初始化参数中
		this.initBinderAdviceCache.forEach((clazz, methodSet) -> {
			if (clazz.isApplicableToBeanType(handlerType)) {
				Object bean = clazz.resolveBean();
				for (Method method : methodSet) {

					// 添加到initBinderMethods
					initBinderMethods.add(createInitBinderMethod(bean, method));
				}
			}
		});
		// 将获取到的指定Handler类中使用@InitBinder注解的方法，添加到DataBinderFactory初始化参数中
		for (Method method : methods) {
			Object bean = handlerMethod.getBean();
			initBinderMethods.add(createInitBinderMethod(bean, method));
		}

		// 创建DataBinderFactory， 里面包含了
		return createDataBinderFactory(initBinderMethods);
	}

	// 创建InitBinderMethod
	private InvocableHandlerMethod createInitBinderMethod(Object bean, Method method) {

		// 创建可调用的HandlerMethod
		InvocableHandlerMethod binderMethod = new InvocableHandlerMethod(bean, method);
		if (this.initBinderArgumentResolvers != null) {

			// 设置MethodArgumentResolvers
			binderMethod.setHandlerMethodArgumentResolvers(this.initBinderArgumentResolvers);
		}


		// 设置默认的DataBinderFactory, 并设置WebBindingInitializer, 在此对象中
		binderMethod.setDataBinderFactory(new DefaultDataBinderFactory(this.webBindingInitializer));
		binderMethod.setParameterNameDiscoverer(this.parameterNameDiscoverer);
		return binderMethod;
	}

	/**
	 * Template method to create a new InitBinderDataBinderFactory instance.
	 * <p>The default implementation creates a ServletRequestDataBinderFactory.
	 * This can be overridden for custom ServletRequestDataBinder subclasses.
	 * @param binderMethods {@code @InitBinder} methods
	 * @return the InitBinderDataBinderFactory instance to use
	 * @throws Exception in case of invalid state or arguments
	 */
	protected InitBinderDataBinderFactory createDataBinderFactory(List<InvocableHandlerMethod> binderMethods)
			throws Exception {

		// 创建ServletRequestDataBinderFactory
		return new ServletRequestDataBinderFactory(binderMethods, getWebBindingInitializer());
	}

	@Nullable
	private ModelAndView getModelAndView(ModelAndViewContainer mavContainer,
			ModelFactory modelFactory, NativeWebRequest webRequest) throws Exception {

		modelFactory.updateModel(webRequest, mavContainer);
		if (mavContainer.isRequestHandled()) {
			return null;
		}
		ModelMap model = mavContainer.getModel();
		ModelAndView mav = new ModelAndView(mavContainer.getViewName(), model, mavContainer.getStatus());
		if (!mavContainer.isViewReference()) {
			mav.setView((View) mavContainer.getView());
		}
		if (model instanceof RedirectAttributes) {
			Map<String, ?> flashAttributes = ((RedirectAttributes) model).getFlashAttributes();
			HttpServletRequest request = webRequest.getNativeRequest(HttpServletRequest.class);
			if (request != null) {
				RequestContextUtils.getOutputFlashMap(request).putAll(flashAttributes);
			}
		}
		return mav;
	}


	/**
	 * MethodFilter that matches {@link InitBinder @InitBinder} methods.
	 */
	public static final MethodFilter INIT_BINDER_METHODS = method ->
			AnnotationUtils.findAnnotation(method, InitBinder.class) != null;

	/**
	 * MethodFilter that matches {@link ModelAttribute @ModelAttribute} methods.
	 */
	public static final MethodFilter MODEL_ATTRIBUTE_METHODS = method ->
			((AnnotationUtils.findAnnotation(method, RequestMapping.class) == null) &&
			(AnnotationUtils.findAnnotation(method, ModelAttribute.class) != null));

}<|MERGE_RESOLUTION|>--- conflicted
+++ resolved
@@ -877,17 +877,12 @@
 			// 获取数据绑定工厂，作用是为了获取WebDataBinder,WebDataBinder给参数进行类型转换
 			WebDataBinderFactory binderFactory = getDataBinderFactory(handlerMethod);
 
-<<<<<<< HEAD
 			// 获取ModelFactory， 处理@ModelAttribute注解的方法，并放入到ModelFactory中，和WebDataBinderFactory逻辑类似。
-			ModelFactory modelFactory = getModelFactory(handlerMethod, binderFactory);
-
 			// 创建可调用的HandlerMethod 方法，
-=======
 			// 获取ModelAttribute Factory
 			ModelFactory modelFactory = getModelFactory(handlerMethod, binderFactory);
 
 			// 用handler method创建 ServletInvocableHandlerMethod 对象，用于调用HandleMethod
->>>>>>> 3322e7d3
 			ServletInvocableHandlerMethod invocableMethod = createInvocableHandlerMethod(handlerMethod);
 
 			// 设置参数解析器
@@ -904,21 +899,15 @@
 			// parameterNameDiscoverer : 参数名称发现者。通过反射可以很容易获取参数的类型，但是参数名称一般都和源码的不一样
 			invocableMethod.setParameterNameDiscoverer(this.parameterNameDiscoverer);
 
-<<<<<<< HEAD
 			// 创建ModelAdnView Container
-=======
 			// 创建ModelAndViewContainer 对象
->>>>>>> 3322e7d3
 			ModelAndViewContainer mavContainer = new ModelAndViewContainer();
 
 			mavContainer.addAllAttributes(RequestContextUtils.getInputFlashMap(request));
 
-<<<<<<< HEAD
 			// 调用@ModelAttribute注解的方法
-=======
 			// 初始化model，调用@ModelAttribute注解修饰的方法，并将返回值放入到ModelAndViewContainer容器中。
 			// 每一个请求都会调用
->>>>>>> 3322e7d3
 			modelFactory.initModel(webRequest, mavContainer, invocableMethod);
 			mavContainer.setIgnoreDefaultModelOnRedirect(this.ignoreDefaultModelOnRedirect);
 
@@ -971,38 +960,26 @@
 		Class<?> handlerType = handlerMethod.getBeanType();
 		Set<Method> methods = this.modelAttributeCache.get(handlerType);
 		if (methods == null) {
-<<<<<<< HEAD
 
 			// 从handlerType中获取没有被RequestMapping注解并且有ModelAttribute注解的方法
+					// 在handlerType类中查找没有被@RequestMapping注解修饰并且被@ModelAttribute注解修饰的所有方法
 			methods = MethodIntrospector.selectMethods(handlerType, MODEL_ATTRIBUTE_METHODS);
 
 			// 将其添加缓存中
+			// 放入到RequetMappingHandlerAdapter
 			this.modelAttributeCache.put(handlerType, methods);
 		}
 		List<InvocableHandlerMethod> attrMethods = new ArrayList<>();
 		// Global methods first
 		// 从@ControllerAdvice注解的类中获取@ModelAttribute注解的方法
-=======
-			// 在handlerType类中查找没有被@RequestMapping注解修饰并且被@ModelAttribute注解修饰的所有方法
-			methods = MethodIntrospector.selectMethods(handlerType, MODEL_ATTRIBUTE_METHODS);
-			// 放入到RequetMappingHandlerAdapter
-			this.modelAttributeCache.put(handlerType, methods);
-		}
-		List<InvocableHandlerMethod> attrMethods = new ArrayList<>();
-		// 全局的优先，也就是在@ControllerAdvice类中的@ModelAttribute注解修饰的方法
->>>>>>> 3322e7d3
 		this.modelAttributeAdviceCache.forEach((clazz, methodSet) -> {
 
 			// 判断handlerType是否是ControllerAdviceBean
 			if (clazz.isApplicableToBeanType(handlerType)) {
 				Object bean = clazz.resolveBean();
 				for (Method method : methodSet) {
-<<<<<<< HEAD
-
 					// 创建ModelAttributesMethod
-=======
 					// 为每个ModelAttribute方法创建InvocableHandlerMethod对象
->>>>>>> 3322e7d3
 					attrMethods.add(createModelAttributeMethod(binderFactory, bean, method));
 				}
 			}
