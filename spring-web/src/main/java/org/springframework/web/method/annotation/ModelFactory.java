--- conflicted
+++ resolved
@@ -106,22 +106,16 @@
 	public void initModel(NativeWebRequest request, ModelAndViewContainer container, HandlerMethod handlerMethod)
 			throws Exception {
 
-<<<<<<< HEAD
 		// 从sessionAttributes中获取request所有属性值
-=======
 		// 从session域中获取所有的属性k-v。
->>>>>>> 3322e7d3
 		Map<String, ?> sessionAttributes = this.sessionAttributesHandler.retrieveAttributes(request);
 
 		// 将session域中的属性和 ModelAndViewContainer中的属性合并
 		container.mergeAttributes(sessionAttributes);
 
-<<<<<<< HEAD
 		// 调用ModelAttributeMethod， 并将返回值放入到ModelAndViewContainer容器中
 		// 注意，该方法，每次请求都会调用
-=======
 		// 调用@ModelAttribute注解修饰的方法
->>>>>>> 3322e7d3
 		invokeModelAttributeMethods(request, container);
 
 		for (String name : findSessionAttributeArguments(handlerMethod)) {
@@ -155,11 +149,8 @@
 				continue;
 			}
 
-<<<<<<< HEAD
 			// 调用对应的@ModelAttribute方法
-=======
 			// 调用对应的@ModelAttribute method
->>>>>>> 3322e7d3
 			Object returnValue = modelMethod.invokeForRequest(request, container);
 			if (!modelMethod.isVoid()){
 				// 获取返回值的名称
@@ -168,11 +159,8 @@
 					container.setBindingDisabled(returnValueName);
 				}
 				if (!container.containsAttribute(returnValueName)) {
-<<<<<<< HEAD
 					// 将返回值放入到container中
-=======
 					// 调用的@ModelAttribute方法的返回值最终放入到了ModelAndViewContainer中。
->>>>>>> 3322e7d3
 					container.addAttribute(returnValueName, returnValue);
 				}
 			}
